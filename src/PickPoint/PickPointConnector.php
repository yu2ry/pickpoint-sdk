--- conflicted
+++ resolved
@@ -901,7 +901,31 @@
     }
 
     /**
-<<<<<<< HEAD
+     * @param int $postIndex
+     * @return mixed
+     * @throws PickPointMethodCallException
+     */
+    public function getClosestPostamatList(int $postIndex)
+    {
+        $url = $this->pickPointConf->getHost() . '/postindexpostamatlist';
+
+        $arrayRequest = [
+            'SessionId' => $this->auth(),
+            'PostIndex' => $postIndex
+        ];
+
+        $request = $this->client->post($url, [
+            'json' => $arrayRequest,
+        ]);
+
+        $response = json_decode($request->getBody()->getContents(), true);
+
+        $this->checkMethodException($response, $url);
+
+        return $response['PostamatList'] ?? null;
+    }
+
+    /**
      * Команда предназначена для получения акта возврата денег.
      * https://pickpoint.ru/sales/api/#_Toc24018654
      * @param null $actNumber
@@ -920,19 +944,6 @@
             'DocumentNumber' => $actNumber,
             'DateFrom' => $dateFrom,
             'DateEnd' => $dateEnd
-=======
-     * @param int $postIndex
-     * @return mixed
-     * @throws PickPointMethodCallException
-     */
-    public function getClosestPostamatList(int $postIndex)
-    {
-        $url = $this->pickPointConf->getHost() . '/postindexpostamatlist';
-
-        $arrayRequest = [
-            'SessionId' => $this->auth(),
-            'PostIndex' => $postIndex
->>>>>>> aca4fab8
         ];
 
         $request = $this->client->post($url, [
@@ -943,10 +954,6 @@
 
         $this->checkMethodException($response, $url);
 
-<<<<<<< HEAD
         return $response ?? null;
-=======
-        return $response['PostamatList'] ?? null;
->>>>>>> aca4fab8
     }
 }